[package]
name = "ic-gateway"
version = "0.2.0"
description = "HTTP-to-IC gateway"
edition = "2024"

[dependencies]
ahash = "0.8.11"
anyhow = "1.0.93"
arc-swap = "1.7.1"
async-channel = "2.3.1"
async-trait = "0.1.83"
axum = { version = "0.8.1", features = ["macros"] }
axum-extra = "0.10.0"
bytes = "1.9.0"
candid = "0.10.10"
clap = { version = "4.5.20", features = ["derive", "string", "env"] }
clickhouse = { version = "0.13.1", features = [
    "lz4",
    "uuid",
    "time",
    "inserter",
    "rustls-tls-ring",
    "rustls-tls-webpki-roots",
] }
console-subscriber = { version = "0.4.1", optional = true }
ctrlc = { version = "3.4.5", features = ["termination"] }
derive-new = "0.7.0"
fqdn = { version = "0.4.1", features = ["serde"] }
futures = "0.3.31"
governor = "0.8.0" # must match tower-governor deps
hickory-resolver = { version = "0.25.1", features = [
    "tls-ring",
    "https-ring",
    "dnssec-ring",
    "webpki-roots",
] }
hostname = "0.4.0"
http = "1.3.1"
http-body = "1.0.1"
http-body-util = "0.1.2"
humantime = "2.1.0"
ic-agent = { version = "0.40.0", features = [
    "ring",
    "_internal_dynamic-routing",
] }
ic-bn-lib = { git = "https://github.com/dfinity/ic-bn-lib", rev = "05edcd25077b38d026e3de20dcf62e5916a9ccb7" }
ic-http-certification = { version = "3.0.3", optional = true }
ic-transport-types = "0.40.0"
ic-http-gateway = "0.3.0"
itertools = "0.14.0"
lazy_static = "1.5.0"
maxminddb = "0.26.0"
moka = { version = "0.12.8", features = ["sync", "future"] }
ocsp-stapler = "0.4.5"
prometheus = "0.14.0"
rand = "0.8.5"
rand_regex = { version = "0.17.0", optional = true }
regex = "1.11.1"
reqwest = { version = "0.12.12", default-features = false, features = [
    "http2",
    "rustls-tls",
    "hickory-dns",
    "json",
    "stream",
] }
rustls = { version = "0.23.18", default-features = false, features = [
    "ring",
    "std",
    "brotli",
] }
serde = "1.0.214"
serde_cbor = { version = "0.11.2", optional = true }
serde_json = "1.0.132"
<<<<<<< HEAD
sev = "6.0.0"
=======
sha2 = "0.10.8"
>>>>>>> f0086bdd
strum = { version = "0.27.1", features = ["derive"] }
thiserror = "2.0.3"
tikv-jemallocator = "0.6.0"
tikv-jemalloc-ctl = { version = "0.6.0", features = ["stats"] }
time = { version = "0.3.36", features = ["macros", "serde"] }
tokio = { version = "1.44.0", features = ["full", "tracing"] }
tokio-util = { version = "0.7.12", features = ["full"] }
tower = { version = "0.5.1", features = ["limit"] }
tower_governor = { version = "0.7" }
tower-http = { version = "0.6.1", features = ["cors", "compression-full"] }
tracing = "0.1.40"
tracing-core = "0.1.32"
tracing-serde = "0.2.0"
tracing-subscriber = { version = "0.3.18", features = [
    "env-filter",
    "fmt",
    "json",
] }
url = "2.5.3"
uuid = { version = "1.16.0", features = ["v7"] }
x509-parser = "0.17.0"
zstd = "0.13.2"

[features]
bench = ["dep:ic-http-certification", "dep:rand_regex", "dep:serde_cbor"]
tokio_console = ["console-subscriber"]

[dev-dependencies]
criterion = { version = "0.5", features = ["html_reports", "async_tokio"] }
hex = "0.4.3"
httptest = "0.16.1"
ic-certified-assets = { git = "https://github.com/dfinity/sdk.git", rev = "d65717bd6d0c172247c37dd23395c9fb13b2ba20" }
ic-http-certification = "3.0.3"
ic-transport-types = "0.40.0"
mockall = "0.13.0"
nix = "0.29.0"
pocket-ic = "7.0.0"
rand_regex = "0.17.0"
serde_cbor = "0.11.2"
tempfile = "3.18.0"
wat = "1.228.0"

[profile.release]
strip = "symbols"
codegen-units = 1
lto = "fat"
panic = "abort"

[lints.rust]
unexpected_cfgs = { level = "warn", check-cfg = ['cfg(tokio_unstable)'] }

[[bench]]
name = "domain_lookup"
harness = false

[[bench]]
name = "router"
harness = false<|MERGE_RESOLUTION|>--- conflicted
+++ resolved
@@ -72,11 +72,8 @@
 serde = "1.0.214"
 serde_cbor = { version = "0.11.2", optional = true }
 serde_json = "1.0.132"
-<<<<<<< HEAD
 sev = "6.0.0"
-=======
 sha2 = "0.10.8"
->>>>>>> f0086bdd
 strum = { version = "0.27.1", features = ["derive"] }
 thiserror = "2.0.3"
 tikv-jemallocator = "0.6.0"

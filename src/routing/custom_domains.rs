use std::sync::atomic::{AtomicU64, Ordering};
use std::{sync::Arc, time::Duration};

use ahash::HashMap;
use anyhow::Error;
use anyhow::{Context as AnyhowContext, anyhow};
<<<<<<< HEAD
use arc_swap::ArcSwapOption;
=======
>>>>>>> 46764ada
use async_trait::async_trait;
use bytes::Bytes;
use candid::Principal;
use derive_new::new;
use fqdn::FQDN;
use ic_bn_lib::http;
use reqwest::{Method, Request, Url};
use serde::Deserialize;
use tracing::warn;

use crate::routing::domain::{CustomDomain, ProvidesCustomDomains};

<<<<<<< HEAD
// Gets the body of the given URL
async fn get_url_body(
    cli: &Arc<dyn http::Client>,
    url: &Url,
    timeout: Duration,
) -> Result<Bytes, Error> {
    let mut req = Request::new(Method::GET, url.clone());
    *req.timeout_mut() = Some(timeout);

    let response = cli
        .execute(req)
        .await
        .context("failed to make HTTP request")?;

    if !response.status().is_success() {
        return Err(anyhow!("unsuccessful response code: {}", response.status()));
    }

    response
        .bytes()
        .await
        .context("failed to fetch response body")
}

// Fetches a list of custom domains from the given URL in JSON format
async fn get_custom_domains_from_url(
    cli: &Arc<dyn http::Client>,
    url: &Url,
    timeout: Duration,
) -> Result<Vec<CustomDomain>, Error> {
    let body = get_url_body(cli, url, timeout)
        .await
        .context("unable to fetch custom domains list JSON")?;

    let domains: HashMap<FQDN, Principal> =
        serde_json::from_slice(&body).context("failed to parse JSON body")?;

    Ok(domains
        .into_iter()
        .map(|(k, v)| CustomDomain {
            name: k,
            canister_id: v,
        })
        .collect::<Vec<_>>())
}

#[derive(new)]
=======
#[derive(new, Debug)]
>>>>>>> 46764ada
pub struct GenericProvider {
    http_client: Arc<dyn http::Client>,
    url: Url,
    timeout: Duration,
}

#[async_trait]
impl ProvidesCustomDomains for GenericProvider {
    async fn get_custom_domains(&self) -> Result<Vec<CustomDomain>, Error> {
        get_custom_domains_from_url(&self.http_client, &self.url, self.timeout).await
    }
}

#[derive(Deserialize)]
struct TimestampedResponse {
    timestamp: u64,
    url: String,
}

#[derive(new)]
pub struct GenericProviderTimestamped {
    http_client: Arc<dyn http::Client>,
    url: Url,
    timeout: Duration,
    #[new(default)]
    timestamp: AtomicU64,
    #[new(default)]
    cache: ArcSwapOption<Vec<CustomDomain>>,
}

#[async_trait]
impl ProvidesCustomDomains for GenericProviderTimestamped {
    async fn get_custom_domains(&self) -> Result<Vec<CustomDomain>, Error> {
        let body = get_url_body(&self.http_client, &self.url, self.timeout)
            .await
            .context("failed to get timestamp JSON")?;

        let resp: TimestampedResponse = serde_json::from_slice(&body)
            .context("unable to parse response as TimestampedResponse")?;

        // Swap the timestamps, get the old one
        let ts = self.timestamp.swap(resp.timestamp, Ordering::SeqCst);

        // Return the cached value if we have one & the timestamps are the same
        if ts == resp.timestamp {
            if let Some(v) = self.cache.load_full() {
                return Ok(v.as_ref().clone());
            }
        }

        // Otherwise fetch a fresh version from the provided URL
        let url = Url::parse(&resp.url).context("unable to parse source URL")?;
        let domains = get_custom_domains_from_url(&self.http_client, &url, self.timeout).await?;
        warn!(
            "GenericProviderTimestamped({}): got new set of domains ({})",
            self.url,
            domains.len()
        );

        // Store the new version in cache
        self.cache.store(Some(Arc::new(domains.clone())));

        Ok(domains)
    }
}

#[cfg(test)]
mod test {
    use ::http::Response as HttpResponse;
    use async_trait::async_trait;
    use fqdn::fqdn;
    use itertools::Itertools;
    use serde_json::json;

    use super::*;
    use crate::principal;

    #[derive(Debug)]
    struct MockClient;

    #[async_trait]
    impl http::Client for MockClient {
        async fn execute(&self, _: reqwest::Request) -> Result<reqwest::Response, reqwest::Error> {
            Ok(HttpResponse::new(
                json!({"foo.bar": "aaaaa-aa", "bar.foo": "qoctq-giaaa-aaaaa-aaaea-cai"})
                    .to_string(),
            )
            .into())
        }
    }

    #[derive(Debug)]
    struct MockClientBadDomain;

    #[async_trait]
    impl http::Client for MockClientBadDomain {
        async fn execute(&self, _: reqwest::Request) -> Result<reqwest::Response, reqwest::Error> {
            Ok(HttpResponse::new(json!({"foo.bar!!!!": "aaaaa-aa"}).to_string()).into())
        }
    }

    #[derive(Debug)]
    struct MockClientBadCanister;

    #[async_trait]
    impl http::Client for MockClientBadCanister {
        async fn execute(&self, _: reqwest::Request) -> Result<reqwest::Response, reqwest::Error> {
            Ok(HttpResponse::new(json!({"foo.bar": "aaaaa-aa!!!"}).to_string()).into())
        }
    }

    #[derive(Debug)]
    struct MockClientTimestamped(AtomicU64);

    #[async_trait]
    impl http::Client for MockClientTimestamped {
        async fn execute(
            &self,
            req: reqwest::Request,
        ) -> Result<reqwest::Response, reqwest::Error> {
            if req.url().as_str().contains("subdomains") {
                return Ok(HttpResponse::new(
                    if req.url().as_str().ends_with("/subdomains1") {
                        json!({"foo.bar": "aaaaa-aa", "bar.foo": "qoctq-giaaa-aaaaa-aaaea-cai"})
                    } else {
                        json!({"foo.barr": "aaaaa-aa", "bar.foos": "qoctq-giaaa-aaaaa-aaaea-cai"})
                    }
                    .to_string(),
                )
                .into());
            }

            let i = self.0.fetch_add(1, Ordering::SeqCst);
            return Ok(HttpResponse::new(
                if i <= 1 {
                    json!({"timestamp": 1743756162, "url": "https://boundary.caffeine.ai/subdomains1"})
                } else {
                    json!({"timestamp": 1743756163, "url": "https://boundary.caffeine.ai/subdomains2"})
                }
                .to_string(),
            )
            .into());
        }
    }

    #[tokio::test]
    async fn test_generic_provider_timestamped() {
        let cli = Arc::new(MockClientTimestamped(AtomicU64::new(0)));
        let prov =
            GenericProviderTimestamped::new(cli, "http://foo".try_into().unwrap(), Duration::ZERO);

        // Check that 1st call provides the 1st set of domains
        let domains: Vec<CustomDomain> = prov
            .get_custom_domains()
            .await
            .unwrap()
            .into_iter()
            .sorted_by_key(|x| x.name.clone())
            .collect();

        assert_eq!(
            domains,
            vec![
                CustomDomain {
                    name: fqdn!("bar.foo"),
                    canister_id: principal!("qoctq-giaaa-aaaaa-aaaea-cai")
                },
                CustomDomain {
                    name: fqdn!("foo.bar"),
                    canister_id: principal!("aaaaa-aa")
                },
            ]
        );

        // Check that 2nd call provides the same set (timestamp not changed)
        let domains: Vec<CustomDomain> = prov
            .get_custom_domains()
            .await
            .unwrap()
            .into_iter()
            .sorted_by_key(|x| x.name.clone())
            .collect();

        assert_eq!(
            domains,
            vec![
                CustomDomain {
                    name: fqdn!("bar.foo"),
                    canister_id: principal!("qoctq-giaaa-aaaaa-aaaea-cai")
                },
                CustomDomain {
                    name: fqdn!("foo.bar"),
                    canister_id: principal!("aaaaa-aa")
                },
            ]
        );

        // Check that 3rd call provides different set
        let domains: Vec<CustomDomain> = prov
            .get_custom_domains()
            .await
            .unwrap()
            .into_iter()
            .sorted_by_key(|x| x.name.clone())
            .collect();

        assert_eq!(
            domains,
            vec![
                CustomDomain {
                    name: fqdn!("bar.foos"),
                    canister_id: principal!("qoctq-giaaa-aaaaa-aaaea-cai")
                },
                CustomDomain {
                    name: fqdn!("foo.barr"),
                    canister_id: principal!("aaaaa-aa")
                },
            ]
        );

        // Check that 4th call provides same set again
        let domains: Vec<CustomDomain> = prov
            .get_custom_domains()
            .await
            .unwrap()
            .into_iter()
            .sorted_by_key(|x| x.name.clone())
            .collect();

        assert_eq!(
            domains,
            vec![
                CustomDomain {
                    name: fqdn!("bar.foos"),
                    canister_id: principal!("qoctq-giaaa-aaaaa-aaaea-cai")
                },
                CustomDomain {
                    name: fqdn!("foo.barr"),
                    canister_id: principal!("aaaaa-aa")
                },
            ]
        );
    }

    #[tokio::test]
    async fn test_generic_provider() {
        let cli = Arc::new(MockClient);
        let prov = GenericProvider::new(cli, "http://foo".try_into().unwrap(), Duration::ZERO);

        let domains: Vec<CustomDomain> = prov
            .get_custom_domains()
            .await
            .unwrap()
            .into_iter()
            .sorted_by_key(|x| x.name.clone())
            .collect();

        assert_eq!(
            domains,
            vec![
                CustomDomain {
                    name: fqdn!("bar.foo"),
                    canister_id: principal!("qoctq-giaaa-aaaaa-aaaea-cai")
                },
                CustomDomain {
                    name: fqdn!("foo.bar"),
                    canister_id: principal!("aaaaa-aa")
                },
            ]
        );

        let cli = Arc::new(MockClientBadDomain);
        let prov = GenericProvider::new(cli, "http://foo".try_into().unwrap(), Duration::ZERO);
        assert!(prov.get_custom_domains().await.is_err());

        let cli = Arc::new(MockClientBadCanister);
        let prov = GenericProvider::new(cli, "http://foo".try_into().unwrap(), Duration::ZERO);
        assert!(prov.get_custom_domains().await.is_err());
    }
}<|MERGE_RESOLUTION|>--- conflicted
+++ resolved
@@ -4,10 +4,7 @@
 use ahash::HashMap;
 use anyhow::Error;
 use anyhow::{Context as AnyhowContext, anyhow};
-<<<<<<< HEAD
 use arc_swap::ArcSwapOption;
-=======
->>>>>>> 46764ada
 use async_trait::async_trait;
 use bytes::Bytes;
 use candid::Principal;
@@ -20,7 +17,6 @@
 
 use crate::routing::domain::{CustomDomain, ProvidesCustomDomains};
 
-<<<<<<< HEAD
 // Gets the body of the given URL
 async fn get_url_body(
     cli: &Arc<dyn http::Client>,
@@ -67,10 +63,53 @@
         .collect::<Vec<_>>())
 }
 
-#[derive(new)]
-=======
+// Gets the body of the given URL
+async fn get_url_body(
+    cli: &Arc<dyn http::Client>,
+    url: &Url,
+    timeout: Duration,
+) -> Result<Bytes, Error> {
+    let mut req = Request::new(Method::GET, url.clone());
+    *req.timeout_mut() = Some(timeout);
+
+    let response = cli
+        .execute(req)
+        .await
+        .context("failed to make HTTP request")?;
+
+    if !response.status().is_success() {
+        return Err(anyhow!("unsuccessful response code: {}", response.status()));
+    }
+
+    response
+        .bytes()
+        .await
+        .context("failed to fetch response body")
+}
+
+// Fetches a list of custom domains from the given URL in JSON format
+async fn get_custom_domains_from_url(
+    cli: &Arc<dyn http::Client>,
+    url: &Url,
+    timeout: Duration,
+) -> Result<Vec<CustomDomain>, Error> {
+    let body = get_url_body(cli, url, timeout)
+        .await
+        .context("unable to fetch custom domains list JSON")?;
+
+    let domains: HashMap<FQDN, Principal> =
+        serde_json::from_slice(&body).context("failed to parse JSON body")?;
+
+    Ok(domains
+        .into_iter()
+        .map(|(k, v)| CustomDomain {
+            name: k,
+            canister_id: v,
+        })
+        .collect::<Vec<_>>())
+}
+
 #[derive(new, Debug)]
->>>>>>> 46764ada
 pub struct GenericProvider {
     http_client: Arc<dyn http::Client>,
     url: Url,

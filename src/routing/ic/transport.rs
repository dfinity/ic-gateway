--- conflicted
+++ resolved
@@ -1,11 +1,7 @@
 #![allow(clippy::declare_interior_mutable_const)]
 
-<<<<<<< HEAD
-use discower_bowndary::transport::{TransportProvider, TransportProviderError};
-=======
 use std::{cell::RefCell, pin::Pin, sync::Arc, time::Duration};
 
->>>>>>> 82194931
 use futures::Future;
 use futures_util::StreamExt;
 use ic_agent::{
@@ -20,7 +16,6 @@
     header::{HeaderMap, HeaderValue, CONTENT_TYPE},
     Body, Method, Request, StatusCode,
 };
-use std::{cell::RefCell, pin::Pin, sync::Arc, time::Duration};
 use tokio::task_local;
 
 use crate::http::{headers::CONTENT_TYPE_CBOR, Client as HttpClient};
@@ -320,330 +315,4 @@
         let endpoint = "api/v2/status";
         Box::pin(async move { self.execute(Method::GET, endpoint, None).await.map(|r| r.1) })
     }
-<<<<<<< HEAD
-}
-
-#[derive(Debug)]
-pub struct ReqwestTransportProvider {
-    http_client: Arc<dyn HttpClient>,
-}
-
-impl ReqwestTransportProvider {
-    pub fn new(http_client: Arc<dyn HttpClient>) -> Self {
-        Self { http_client }
-    }
-}
-
-impl TransportProvider for ReqwestTransportProvider {
-    fn get_transport(&self, url: Url) -> Result<Arc<dyn Transport>, TransportProviderError> {
-        // Here we need to fetch API nodes via a single static url, thus use RoundRobinRouteProvider with just one url.
-        let route_provider = Arc::new(
-            RoundRobinRouteProvider::new(vec![url.as_str()])
-                .map_err(|err| TransportProviderError::UnableToGetTransport(err.to_string()))?,
-        );
-
-        let transport = Arc::new(ReqwestTransport::create_with_client_route(
-            route_provider,
-            self.http_client.clone(),
-            5, // TODO: this TransportProvider aling with hard-coded value is to be removed.
-        ));
-
-        Ok(transport)
-    }
-}
-
-#[cfg(test)]
-mod tests {
-    use std::sync::atomic::{AtomicUsize, Ordering};
-
-    use super::*;
-    use crate::http::Client as HttpClient;
-    use async_trait::async_trait;
-    use hyper::{Response, StatusCode};
-
-    #[derive(Debug)]
-    struct MockClient {
-        http_failures_count: AtomicUsize,
-        network_failures_count: AtomicUsize,
-        http_failure_statuses: Vec<StatusCode>,
-    }
-
-    #[async_trait]
-    impl HttpClient for MockClient {
-        async fn execute(
-            &self,
-            _req: reqwest::Request,
-        ) -> Result<reqwest::Response, reqwest::Error> {
-            // throw network errors
-            if self.network_failures_count.load(Ordering::Relaxed) > 0 {
-                self.network_failures_count.fetch_sub(1, Ordering::Relaxed);
-                let err = reqwest::get("http://0.0.0.0:1").await.unwrap_err();
-                return Err(err);
-            }
-
-            // throw http errors
-            if self.http_failures_count.load(Ordering::Relaxed) > 0 {
-                let response = Response::new("executed erroneously");
-                let (mut parts, body) = response.into_parts();
-                let idx = self.http_failures_count.fetch_sub(1, Ordering::Relaxed);
-                parts.status = self.http_failure_statuses[idx - 1];
-                return Ok(Response::from_parts(parts, body).into());
-            }
-
-            let response = Response::new("executed successfully");
-
-            Ok(response.into())
-        }
-    }
-
-    #[tokio::test]
-    async fn test_execute_with_no_retries_and_no_failures_succeeds() {
-        // Arrange
-        let route_provider =
-            Arc::new(RoundRobinRouteProvider::new(vec!["https://ic0.app"]).unwrap());
-
-        let client = Arc::new(MockClient {
-            http_failure_statuses: vec![],
-            http_failures_count: AtomicUsize::new(0),
-            network_failures_count: AtomicUsize::new(0),
-        });
-
-        let transport = ReqwestTransport {
-            route_provider,
-            max_request_retries: 0,
-            max_response_body_size: None,
-            client,
-            use_call_v3_endpoint: false,
-        };
-
-        // Act
-        let (status, body) = transport.execute(Method::GET, "/test", None).await.unwrap();
-
-        //Assert
-        assert_eq!(status, StatusCode::OK);
-        assert_eq!(body, b"executed successfully");
-    }
-
-    #[tokio::test]
-    async fn test_execute_with_retries_and_network_failures_succeeds() {
-        // Arrange
-        let route_provider =
-            Arc::new(RoundRobinRouteProvider::new(vec!["https://ic0.app"]).unwrap());
-
-        let client = Arc::new(MockClient {
-            http_failure_statuses: vec![],
-            http_failures_count: AtomicUsize::new(0),
-            network_failures_count: AtomicUsize::new(2),
-        });
-
-        let transport = ReqwestTransport {
-            route_provider,
-            max_request_retries: 2,
-            max_response_body_size: None,
-            client,
-            use_call_v3_endpoint: false,
-        };
-
-        // Act
-        let (status, body) = transport.execute(Method::GET, "/test", None).await.unwrap();
-
-        //Assert
-        assert_eq!(status, StatusCode::OK);
-        assert_eq!(body, b"executed successfully");
-    }
-
-    #[tokio::test]
-    async fn test_execute_with_insufficient_retries_and_network_failures_fails() {
-        // Arrange
-        let route_provider =
-            Arc::new(RoundRobinRouteProvider::new(vec!["https://ic0.app"]).unwrap());
-
-        let client = Arc::new(MockClient {
-            http_failure_statuses: vec![],
-            http_failures_count: AtomicUsize::new(0),
-            network_failures_count: AtomicUsize::new(2),
-        });
-
-        let transport = ReqwestTransport {
-            route_provider,
-            max_request_retries: 1,
-            max_response_body_size: None,
-            client,
-            use_call_v3_endpoint: false,
-        };
-
-        // Act
-        let agent_error = transport
-            .execute(Method::GET, "/test", None)
-            .await
-            .unwrap_err();
-
-        //Assert
-        assert!(agent_error.to_string().contains("retries exhausted"));
-    }
-
-    #[tokio::test]
-    async fn test_execute_with_retries_and_http_failures_succeeds() {
-        // Arrange
-        let route_provider =
-            Arc::new(RoundRobinRouteProvider::new(vec!["https://ic0.app"]).unwrap());
-
-        // TOO_MANY_REQUESTS should be retried, thus success
-        let client = Arc::new(MockClient {
-            http_failure_statuses: vec![StatusCode::TOO_MANY_REQUESTS],
-            http_failures_count: AtomicUsize::new(1),
-            network_failures_count: AtomicUsize::new(0),
-        });
-
-        let transport = ReqwestTransport {
-            route_provider,
-            max_request_retries: 1,
-            max_response_body_size: None,
-            client,
-            use_call_v3_endpoint: false,
-        };
-
-        // Act
-        let (status, body) = transport.execute(Method::GET, "/test", None).await.unwrap();
-
-        //Assert
-        assert_eq!(status, StatusCode::OK);
-        assert_eq!(body, b"executed successfully");
-    }
-
-    #[tokio::test]
-    async fn test_execute_with_retries_and_http_failures_fails() {
-        // Arrange
-        let route_provider =
-            Arc::new(RoundRobinRouteProvider::new(vec!["https://ic0.app"]).unwrap());
-
-        // BAD_REQUEST is not retried, thus failure
-        let client = Arc::new(MockClient {
-            http_failure_statuses: vec![StatusCode::BAD_REQUEST],
-            http_failures_count: AtomicUsize::new(1),
-            network_failures_count: AtomicUsize::new(0),
-        });
-
-        let transport = ReqwestTransport {
-            route_provider,
-            max_request_retries: 2,
-            max_response_body_size: None,
-            client,
-            use_call_v3_endpoint: false,
-        };
-
-        // Act
-        let agent_error = transport
-            .execute(Method::GET, "/test", None)
-            .await
-            .unwrap_err();
-
-        //Assert
-        assert!(agent_error.to_string().contains("400 Bad Request"));
-    }
-
-    #[tokio::test]
-    async fn test_execute_with_insufficient_retries_and_http_failures_fails() {
-        // Arrange
-        let route_provider =
-            Arc::new(RoundRobinRouteProvider::new(vec!["https://ic0.app"]).unwrap());
-
-        // TOO_MANY_REQUESTS should be retried, but 2 retries is not enough, thus error.
-        let client = Arc::new(MockClient {
-            http_failure_statuses: vec![
-                StatusCode::TOO_MANY_REQUESTS,
-                StatusCode::TOO_MANY_REQUESTS,
-                StatusCode::TOO_MANY_REQUESTS,
-            ],
-            http_failures_count: AtomicUsize::new(3),
-            network_failures_count: AtomicUsize::new(0),
-        });
-
-        let transport = ReqwestTransport {
-            route_provider,
-            max_request_retries: 2,
-            max_response_body_size: None,
-            client,
-            use_call_v3_endpoint: false,
-        };
-
-        // Act
-        let agent_error = transport
-            .execute(Method::GET, "/test", None)
-            .await
-            .unwrap_err();
-
-        //Assert
-        assert!(agent_error.to_string().contains("retries exhausted"));
-    }
-
-    #[tokio::test]
-    async fn test_execute_with_insufficient_retries_and_network_and_http_failures_fails() {
-        // Arrange
-        let route_provider =
-            Arc::new(RoundRobinRouteProvider::new(vec!["https://ic0.app"]).unwrap());
-
-        // TOO_MANY_REQUESTS/network should be retried, but 5 times is not enough, thus error.
-        let client = Arc::new(MockClient {
-            http_failure_statuses: vec![
-                StatusCode::TOO_MANY_REQUESTS,
-                StatusCode::TOO_MANY_REQUESTS,
-                StatusCode::TOO_MANY_REQUESTS,
-            ],
-            http_failures_count: AtomicUsize::new(3),
-            network_failures_count: AtomicUsize::new(3),
-        });
-
-        let transport = ReqwestTransport {
-            route_provider,
-            max_request_retries: 5,
-            max_response_body_size: None,
-            client,
-            use_call_v3_endpoint: false,
-        };
-
-        // Act
-        let agent_error = transport
-            .execute(Method::GET, "/test", None)
-            .await
-            .unwrap_err();
-
-        //Assert
-        assert!(agent_error.to_string().contains("retries exhausted"));
-    }
-
-    #[tokio::test]
-    async fn test_execute_with_retries_and_network_and_http_failures_succeeds() {
-        // Arrange
-        let route_provider =
-            Arc::new(RoundRobinRouteProvider::new(vec!["https://ic0.app"]).unwrap());
-
-        // TOO_MANY_REQUESTS/network errors should be retried enough times, thus success.
-        let client = Arc::new(MockClient {
-            http_failure_statuses: vec![
-                StatusCode::TOO_MANY_REQUESTS,
-                StatusCode::TOO_MANY_REQUESTS,
-                StatusCode::TOO_MANY_REQUESTS,
-            ],
-            http_failures_count: AtomicUsize::new(3),
-            network_failures_count: AtomicUsize::new(3),
-        });
-
-        let transport = ReqwestTransport {
-            route_provider,
-            max_request_retries: 6,
-            max_response_body_size: None,
-            client,
-            use_call_v3_endpoint: false,
-        };
-
-        // Act
-        let (status, body) = transport.execute(Method::GET, "/test", None).await.unwrap();
-
-        //Assert
-        assert_eq!(status, StatusCode::OK);
-        assert_eq!(body, b"executed successfully");
-    }
-=======
->>>>>>> 82194931
 }
#![allow(clippy::declare_interior_mutable_const)]

use std::{cell::RefCell, pin::Pin, sync::Arc, time::Duration};

use crate::http::Client as HttpClient;
use futures::Future;
use futures_util::StreamExt;
use ic_agent::agent::RejectResponse;
use ic_agent::TransportCallResponse;
use ic_agent::{
    agent::{
        agent_error::HttpErrorPayload, http_transport::route_provider::RouteProvider, Transport,
    },
    export::Principal,
    AgentError,
};
use reqwest::{
    header::{HeaderMap, HeaderValue, CONTENT_TYPE},
    Body, Method, Request, StatusCode,
};
use tokio::task_local;
<<<<<<< HEAD
=======
use url::Url;

use crate::http::{headers::CONTENT_TYPE_CBOR, Client as HttpClient};
>>>>>>> aaabf186

type AgentFuture<'a, V> = Pin<Box<dyn Future<Output = Result<V, AgentError>> + Send + 'a>>;

const MAX_RESPONSE_SIZE: usize = 2 * 1_048_576;

pub struct PassHeaders {
    pub headers_in: HeaderMap<HeaderValue>,
    pub headers_out: HeaderMap<HeaderValue>,
}

impl PassHeaders {
    pub fn new() -> RefCell<Self> {
        RefCell::new(Self {
            headers_in: HeaderMap::new(),
            headers_out: HeaderMap::new(),
        })
    }
}

task_local! {
    pub static PASS_HEADERS: RefCell<PassHeaders>;
}

/// A [`Transport`] using [`HttpClient`] to make HTTP calls to the Internet Computer.
#[derive(Debug)]
pub struct ReqwestTransport {
    route_provider: Arc<dyn RouteProvider>,
    client: Arc<dyn HttpClient>,
    max_response_body_size: Option<usize>,
    use_call_v3_endpoint: bool,
}

impl ReqwestTransport {
    /// Creates a transport for the agent from a [`RouteProvider`] and an [`HttpClient`].
    pub fn create_with_client_route(
        route_provider: Arc<dyn RouteProvider>,
        client: Arc<dyn HttpClient>,
    ) -> Self {
        Self {
            route_provider,
            client,
            max_response_body_size: Some(MAX_RESPONSE_SIZE),
            use_call_v3_endpoint: false,
        }
    }

    async fn request(
        &self,
        http_request: Request,
    ) -> Result<(StatusCode, HeaderMap, Vec<u8>), AgentError> {
        let response = self
            .client
            .execute(http_request)
            .await
            .map_err(|x| AgentError::TransportError(Box::new(x)))?;

        let http_status = response.status();
        let response_headers = response.headers().clone();

        // Size Check (Content-Length)
        if matches!(self
            .max_response_body_size
            .zip(response.content_length()), Some((size_limit, content_length)) if content_length as usize > size_limit)
        {
            return Err(AgentError::ResponseSizeExceededLimit());
        }

        let mut body: Vec<u8> = response
            .content_length()
            .map_or_else(Vec::new, |n| Vec::with_capacity(n as usize));

        let mut stream = response.bytes_stream();

        while let Some(chunk) = stream.next().await {
            let chunk = chunk.map_err(|x| AgentError::TransportError(Box::new(x)))?;

            // Size Check (Body Size)
            if matches!(self
                .max_response_body_size, Some(size_limit) if body.len() + chunk.len() > size_limit)
            {
                return Err(AgentError::ResponseSizeExceededLimit());
            }

            body.extend_from_slice(chunk.as_ref());
        }

        Ok((http_status, response_headers, body))
    }

    async fn execute(
        &self,
        method: Method,
        endpoint: &str,
        body: Option<Vec<u8>>,
    ) -> Result<(StatusCode, Vec<u8>), AgentError> {
        let url = self.route_provider.route()?.join(endpoint)?;
        let mut http_request = Request::new(method, url);
        http_request
            .headers_mut()
            .insert(CONTENT_TYPE, CONTENT_TYPE_CBOR);

        // Add HTTP headers if requested
        let _ = PASS_HEADERS.try_with(|x| {
            let mut pass = x.borrow_mut();
            for (k, v) in &pass.headers_out {
                http_request.headers_mut().append(k, v.clone());
            }
            pass.headers_out.clear();
        });

        *http_request.body_mut() = body.map(Body::from);

        let mut delay = Duration::from_millis(100);
        let mut retries = 5;

        let request_result = loop {
            let result = self.request(http_request.try_clone().unwrap()).await?;
            if result.0 != StatusCode::TOO_MANY_REQUESTS {
                break result;
            }

            retries -= 1;
            if retries == 0 {
                return Err(AgentError::TransportError("retries exhausted".into()));
            }

            tokio::time::sleep(delay).await;
            delay *= 2;
        };

        let status = request_result.0;
        let headers = request_result.1;
        let body = request_result.2;

        // Add response headers.
        // Don't do it for the read_state calls because for a single incoming request
        // the agent can do several outgoing requests (e.g. read_state to get keys and then query)
        // and we need only one set of response headers.
        if !endpoint.ends_with("/read_state") {
            let _ = PASS_HEADERS.try_with(|x| {
                let mut pass = x.borrow_mut();
                pass.headers_in.clear();

                for (k, v) in &headers {
                    pass.headers_in.insert(k, v.clone());
                }
            });
        }

        // status == OK means we have an error message for call requests
        // see https://internetcomputer.org/docs/current/references/ic-interface-spec#http-call
        if status == StatusCode::OK && endpoint.ends_with("call") {
            let cbor_decoded_body: Result<RejectResponse, serde_cbor::Error> =
                serde_cbor::from_slice(&body);

            let agent_error = match cbor_decoded_body {
                Ok(replica_error) => AgentError::UncertifiedReject(replica_error),
                Err(cbor_error) => AgentError::InvalidCborData(cbor_error),
            };

            Err(agent_error)
        } else if status.is_client_error() || status.is_server_error() {
            Err(AgentError::HttpError(HttpErrorPayload {
                status: status.into(),
                content_type: headers
                    .get(CONTENT_TYPE)
                    .and_then(|value| value.to_str().ok())
                    .map(|x| x.to_string()),
                content: body,
            }))
        } else {
            Ok((status, body))
        }
    }
}

impl Transport for ReqwestTransport {
    fn call(
        &self,
        effective_canister_id: Principal,
        envelope: Vec<u8>,
    ) -> AgentFuture<ic_agent::TransportCallResponse> {
        Box::pin(async move {
            let api_version = if self.use_call_v3_endpoint {
                "v3"
            } else {
                "v2"
            };

            let endpoint = format!(
                "api/{}/canister/{}/call",
                api_version,
                effective_canister_id.to_text()
            );

            let (status_code, response_body) = self
                .execute(Method::POST, &endpoint, Some(envelope))
                .await?;

            if status_code == StatusCode::ACCEPTED {
                return Ok(TransportCallResponse::Accepted);
            }

            // status_code == OK (200)
            if self.use_call_v3_endpoint {
                serde_cbor::from_slice(&response_body).map_err(AgentError::InvalidCborData)
            } else {
                let reject_response = serde_cbor::from_slice::<RejectResponse>(&response_body)
                    .map_err(AgentError::InvalidCborData)?;

                Err(AgentError::UncertifiedReject(reject_response))
            }
        })
    }

    fn read_state(
        &self,
        effective_canister_id: Principal,
        envelope: Vec<u8>,
    ) -> AgentFuture<Vec<u8>> {
        Box::pin(async move {
            let endpoint = format!(
                "api/v2/canister/{}/read_state",
                effective_canister_id.to_text()
            );
            self.execute(Method::POST, &endpoint, Some(envelope))
                .await
                .map(|r| r.1)
        })
    }

    fn read_subnet_state(&self, subnet_id: Principal, envelope: Vec<u8>) -> AgentFuture<Vec<u8>> {
        Box::pin(async move {
            let endpoint = format!("api/v2/subnet/{}/read_state", subnet_id.to_text());
            self.execute(Method::POST, &endpoint, Some(envelope))
                .await
                .map(|r| r.1)
        })
    }

    fn query(&self, effective_canister_id: Principal, envelope: Vec<u8>) -> AgentFuture<Vec<u8>> {
        Box::pin(async move {
            let endpoint = format!("api/v2/canister/{}/query", effective_canister_id.to_text());
            self.execute(Method::POST, &endpoint, Some(envelope))
                .await
                .map(|r| r.1)
        })
    }

    fn status(&self) -> AgentFuture<Vec<u8>> {
        let endpoint = "api/v2/status";
        Box::pin(async move { self.execute(Method::GET, endpoint, None).await.map(|r| r.1) })
    }
}<|MERGE_RESOLUTION|>--- conflicted
+++ resolved
@@ -2,29 +2,23 @@
 
 use std::{cell::RefCell, pin::Pin, sync::Arc, time::Duration};
 
-use crate::http::Client as HttpClient;
 use futures::Future;
 use futures_util::StreamExt;
-use ic_agent::agent::RejectResponse;
-use ic_agent::TransportCallResponse;
 use ic_agent::{
     agent::{
-        agent_error::HttpErrorPayload, http_transport::route_provider::RouteProvider, Transport,
+        agent_error::HttpErrorPayload, http_transport::route_provider::RouteProvider,
+        RejectResponse, Transport,
     },
     export::Principal,
-    AgentError,
+    AgentError, TransportCallResponse,
 };
 use reqwest::{
     header::{HeaderMap, HeaderValue, CONTENT_TYPE},
     Body, Method, Request, StatusCode,
 };
 use tokio::task_local;
-<<<<<<< HEAD
-=======
-use url::Url;
 
 use crate::http::{headers::CONTENT_TYPE_CBOR, Client as HttpClient};
->>>>>>> aaabf186
 
 type AgentFuture<'a, V> = Pin<Box<dyn Future<Output = Result<V, AgentError>> + Send + 'a>>;
 

pub mod body;
pub mod domain;
pub mod error_cause;
pub mod handler;
pub mod ic;
#[allow(clippy::declare_interior_mutable_const)]
pub mod middleware;
pub mod proxy;

use std::{sync::Arc, time::Duration};

use anyhow::Error;
use axum::{
    extract::{Host, OriginalUri, Request},
    middleware::{from_fn, from_fn_with_state, FromFnLayer},
    response::{IntoResponse, Redirect},
    routing::{get, post},
    Extension, Router,
};
use axum_extra::middleware::option_layer;
use candid::Principal;
use domain::{CustomDomainStorage, DomainResolver, ProvidesCustomDomains};
use fqdn::FQDN;
use http::method::Method;
use http::{uri::PathAndQuery, Uri};
use ic::route_provider::setup_route_provider;
use middleware::cache::{self, Cache, CacheType, RequestCacheKeyExtractor};
use prometheus::Registry;
use tower::{ServiceBuilder, ServiceExt};

use crate::{
    cli::Cli,
    http::Client,
    log::clickhouse::Clickhouse,
    metrics,
    routing::middleware::{
        canister_match, cors, geoip, headers, rate_limiter, request_id, validate,
    },
    tasks::TaskManager,
};

use self::middleware::denylist;

use {
    domain::{Domain, ResolvesDomain},
    error_cause::ErrorCause,
};

#[derive(Clone, Copy, Eq, PartialEq, PartialOrd, Ord)]
pub struct CanisterId(pub Principal);

impl From<CanisterId> for Principal {
    fn from(value: CanisterId) -> Self {
        value.0
    }
}

#[derive(Clone)]
pub struct RequestCtx {
    // HTTP2 authority or HTTP1 Host header
    pub authority: FQDN,
    pub domain: Domain,
    pub verify: bool,
    pub canister_id: Option<Principal>,
}

impl RequestCtx {
    fn is_base_domain(&self) -> bool {
        !self.domain.custom && self.authority == self.domain.name
    }
}

// Redirects any request to an HTTPS scheme
pub async fn redirect_to_https(
    Host(host): Host,
    OriginalUri(uri): OriginalUri,
) -> impl IntoResponse {
    let fallback_path = PathAndQuery::from_static("/");
    let pq = uri.path_and_query().unwrap_or(&fallback_path).as_str();

    Redirect::permanent(
        &Uri::builder()
            .scheme("https")
            .authority(host)
            .path_and_query(pq)
            .build()
            .unwrap()
            .to_string(),
    )
}

pub fn setup_router(
    cli: &Cli,
    custom_domain_providers: Vec<Arc<dyn ProvidesCustomDomains>>,
    tasks: &mut TaskManager,
    http_client: Arc<dyn Client>,
    registry: &Registry,
    clickhouse: Option<Arc<Clickhouse>>,
) -> Result<Router, Error> {
    let custom_domain_storage = Arc::new(CustomDomainStorage::new(
        custom_domain_providers,
        cli.cert.cert_provider_poll_interval,
    ));
    tasks.add("custom_domain_storage", custom_domain_storage.clone());

    // Prepare domain resolver to resolve domains & infer canister_id from requests
    let mut domains_base = cli.domain.domain.clone();
    domains_base.extend_from_slice(&cli.domain.domain_app);
    domains_base.extend_from_slice(&cli.domain.domain_system);

    let domain_resolver = Arc::new(DomainResolver::new(
        domains_base,
        cli.domain.domain_api.clone(),
        cli.domain.domain_canister_alias.clone(),
        custom_domain_storage,
    )) as Arc<dyn ResolvesDomain>;

    // GeoIP
    let geoip_mw = cli
        .misc
        .geoip_db
        .as_ref()
        .map(|x| -> Result<FromFnLayer<_, _, _>, Error> {
            let geoip_db = geoip::GeoIp::new(x)?;
            Ok(from_fn_with_state(Arc::new(geoip_db), geoip::middleware))
        })
        .transpose()?;

    // Denylist
    let denylist_mw =
        if cli.policy.policy_denylist_seed.is_some() || cli.policy.policy_denylist_url.is_some() {
            Some(from_fn_with_state(
                denylist::DenylistState::new(cli, tasks, http_client.clone(), registry)?,
                denylist::middleware,
            ))
        } else {
            None
        };

    // Domain-Canister Matching
    // CLI makes sure that domains_system is also set
    let canister_match_mw = if !cli.domain.domain_app.is_empty() {
        Some(from_fn_with_state(
            canister_match::CanisterMatcherState::new(cli)?,
            canister_match::middleware,
        ))
    } else {
        None
    };

    // Metrics
    let metrics_mw = from_fn_with_state(
        Arc::new(metrics::HttpMetrics::new(
            registry,
            cli.misc.env.clone(),
            cli.misc.hostname.clone(),
            clickhouse,
        )),
        metrics::middleware,
    );

    // Prepare the HTTP->IC library
    let route_provider = setup_route_provider(
        cli.ic.ic_url.clone(),
        http_client.clone(),
        tasks,
        cli.ic.ic_use_discovery,
    )?;
    let client = ic::setup(cli, http_client.clone(), route_provider.clone())?;

    // Prepare the states
    let state_handler = Arc::new(handler::HandlerState::new(client));
    let state_api = Arc::new(proxy::ApiProxyState::new(
        http_client.clone(),
        route_provider,
    ));

    // Common CORS layers
    let cors_post = cors::layer(&[Method::HEAD, Method::POST]);
    let cors_get = cors::layer(&[Method::HEAD, Method::GET]);

    // IC API proxy router
    let router_api = Router::new()
        .route(
            "/canister/:principal/query",
            post(proxy::api_proxy).layer(cors_post.clone()),
        )
        .route(
            "/canister/:principal/call",
            post(proxy::api_proxy).layer(cors_post.clone()),
        )
        .route(
            "/canister/:principal/read_state",
            post(proxy::api_proxy).layer(cors_post.clone()),
        )
        .route(
            "/subnet/:principal/read_state",
            post(proxy::api_proxy).layer(cors_post.clone()),
        )
        .route("/status", get(proxy::api_proxy).layer(cors_get.clone()))
        .with_state(state_api.clone());

    let router_health = Router::new().route(
        "/health",
        get(proxy::api_proxy).layer(cors_get).with_state(state_api),
    );

    // Caching
    let cache = cli.cache.cache_size_bytes.map(|x| {
        Arc::new(
            Cache::new(
                x,
                cli.cache.cache_max_item_size_bytes,
                Duration::from_secs(cli.cache.cache_ttl_seconds),
                Arc::new(RequestCacheKeyExtractor),
            )
            .expect("unable to initialize cache"),
        )
    });
    let cache_middleware =
        option_layer(cache.map(|x| from_fn_with_state(x.clone(), cache::middleware)));

    // Layers for the main HTTP->IC route
    let http_layers = ServiceBuilder::new()
        .layer(option_layer(denylist_mw))
        .layer(option_layer(canister_match_mw))
        .layer(cache_middleware);

    let router_http = Router::new().fallback(
        post(handler::handler)
            .get(handler::handler)
            .put(handler::handler)
            .layer(cors::layer(&[
                Method::HEAD,
                Method::GET,
                Method::POST,
                Method::OPTIONS,
            ]))
            .layer(http_layers)
            .with_state(state_handler),
    );

    // Setup issuer proxy endpoint if we have them configured
    let router_issuer = if !cli.cert.cert_provider_issuer_url.is_empty() {
        // Init it early to avoid threading races
        lazy_static::initialize(&proxy::REGEX_REG_ID);

        let state = Arc::new(proxy::IssuerProxyState::new(
            http_client,
            cli.cert.cert_provider_issuer_url.clone(),
        ));
        let router = Router::new()
            .route(
                "/registrations/:id",
                get(proxy::issuer_proxy)
                    .put(proxy::issuer_proxy)
                    .delete(proxy::issuer_proxy)
                    .layer(cors::layer(&[
                        Method::HEAD,
                        Method::GET,
                        Method::PUT,
                        Method::DELETE,
                    ])),
            )
            .route("/registrations", post(proxy::issuer_proxy).layer(cors_post))
            .layer(rate_limiter::layer_by_ip(1, 2)?)
            .with_state(state);

        Some(router)
    } else {
        None
    };

    // Common layers for all routes
    let common_layers = ServiceBuilder::new()
        .layer(from_fn(request_id::middleware))
        .layer(from_fn(headers::middleware))
        .layer(metrics_mw)
        .layer(option_layer(geoip_mw))
        .layer(from_fn_with_state(domain_resolver, validate::middleware));

    // Top-level router
    let router = Router::new()
        .nest("/api/v2", router_api)
        .fallback(
            |Extension(ctx): Extension<Arc<RequestCtx>>, request: Request| async move {
                let path = request.uri().path();

                // If there are issuers defined and the request came to the base domain -> proxy to them
                if let Some(v) = router_issuer {
                    if path.starts_with("/registrations") && ctx.is_base_domain() {
                        return v.oneshot(request).await;
                    }
                }

                // Proxy /health only from base domain and not custom ones
                if path.starts_with("/health") && ctx.is_base_domain() {
                    return router_health.oneshot(request).await;
                }
<<<<<<< HEAD
=======

                // Redirect to the dashboard if the request is to the root of domain
                // and no canister was resolved
                if path == "/" && ctx.canister_id.is_none() {
                    return Ok(
                        Redirect::temporary("https://dashboard.internetcomputer.org/")
                            .into_response(),
                    );
                }

>>>>>>> fa05e430
                // Otherwise request goes to the canister
                router_http.oneshot(request).await
            },
        )
        .layer(common_layers);

    // The layer that's added last is executed first
    Ok(router)
}<|MERGE_RESOLUTION|>--- conflicted
+++ resolved
@@ -297,8 +297,6 @@
                 if path.starts_with("/health") && ctx.is_base_domain() {
                     return router_health.oneshot(request).await;
                 }
-<<<<<<< HEAD
-=======
 
                 // Redirect to the dashboard if the request is to the root of domain
                 // and no canister was resolved
@@ -309,7 +307,6 @@
                     );
                 }
 
->>>>>>> fa05e430
                 // Otherwise request goes to the canister
                 router_http.oneshot(request).await
             },
